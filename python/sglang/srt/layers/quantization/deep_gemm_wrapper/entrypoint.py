--- conflicted
+++ resolved
@@ -17,34 +17,7 @@
 
 if ENABLE_JIT_DEEPGEMM:
     import deep_gemm
-<<<<<<< HEAD
-
-    if DEEPGEMM_BLACKWELL:
-        from deep_gemm import fp8_gemm_nt as _gemm_nt_f8f8bf16_raw
-        from deep_gemm import (
-            m_grouped_fp8_gemm_nt_masked as _grouped_gemm_nt_f8f8bf16_masked_raw,
-        )
-        from deep_gemm import (
-            m_grouped_fp8_gemm_nt_contiguous as _grouped_gemm_nt_f8f8bf16_contig_raw,
-        )
-        from deep_gemm import (
-            m_grouped_gemm_fp8_fp8_bf16_nt_signal as _grouped_gemm_nt_f8f8bf16_signal_raw,
-        )
-    else:
-        from deep_gemm import gemm_fp8_fp8_bf16_nt as _gemm_nt_f8f8bf16_raw
-        from deep_gemm import get_col_major_tma_aligned_tensor
-        from deep_gemm import (
-            m_grouped_gemm_fp8_fp8_bf16_nt_contiguous as _grouped_gemm_nt_f8f8bf16_contig_raw,
-        )
-        from deep_gemm import (
-            m_grouped_gemm_fp8_fp8_bf16_nt_masked as _grouped_gemm_nt_f8f8bf16_masked_raw,
-        )
-        from deep_gemm import (
-            m_grouped_gemm_fp8_fp8_bf16_nt_signal as _grouped_gemm_nt_f8f8bf16_signal_raw,
-        )
-=======
     from deep_gemm.utils.layout import get_mn_major_tma_aligned_tensor
->>>>>>> e1f7cf57
 
 
 # TODO maybe rename these functions
@@ -69,38 +42,6 @@
             masked_m,
             expected_m,
         )
-
-def grouped_gemm_nt_f8f8bf16_signal(
-    lhs: Tuple[torch.Tensor, torch.Tensor],
-    rhs: Tuple[torch.Tensor, torch.Tensor],
-    out: torch.Tensor,
-    masked_m: torch.Tensor,
-    signal: torch.Tensor,
-    expected_m: int,
-    gemm_start_event: torch.cuda.Event = None,
-    invalid_sm: int = 3,
-    recipe=None,
-):
-    num_groups, _, k = lhs[0].shape
-    _, n, _ = rhs[0].shape
-    kernel_type = compile_utils.DeepGemmKernelType.GROUPED_GEMM_NT_F8F8BF16_SIGNAL
-
-    with compile_utils.deep_gemm_execution_hook(
-        expected_m, n, k, num_groups, kernel_type
-    ):
-        if gemm_start_event is not None:
-            gemm_start_event.record()
-        block_m, threshold = _grouped_gemm_nt_f8f8bf16_signal_raw(
-            lhs,
-            rhs,
-            out,
-            masked_m,
-            signal,
-            expected_m,
-            invalid_sm,
-            **({"recipe": recipe} if DEEPGEMM_BLACKWELL else {})
-        )
-    return block_m, threshold
 
 
 def grouped_gemm_nt_f8f8bf16_contig(
