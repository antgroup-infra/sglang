--- conflicted
+++ resolved
@@ -680,7 +680,6 @@
 
         return final_hidden_states
 
-<<<<<<< HEAD
     def forward_deepep_sbo(
         self, hidden_states: torch.Tensor, forward_batch: ForwardBatch
     ) -> torch.Tensor:
@@ -730,12 +729,9 @@
         return final_hidden_states    
 
 
-    def _forward_shared_experts(self, hidden_states):
-=======
     def _forward_shared_experts(
         self, hidden_states, gemm_output_zero_allocator: BumpAllocator = None
     ):
->>>>>>> 5f1eb204
         if self.num_fused_shared_experts == 0:
             return self.shared_experts(
                 hidden_states, gemm_output_zero_allocator=gemm_output_zero_allocator
